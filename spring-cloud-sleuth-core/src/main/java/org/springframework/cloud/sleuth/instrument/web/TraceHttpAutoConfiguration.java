--- conflicted
+++ resolved
@@ -21,13 +21,8 @@
 
 import brave.Tracing;
 import brave.http.HttpRequest;
-<<<<<<< HEAD
-import brave.http.HttpServerParser;
-=======
 import brave.http.HttpRequestParser;
 import brave.http.HttpResponseParser;
-import brave.http.HttpSampler;
->>>>>>> 2024e289
 import brave.http.HttpTracing;
 import brave.http.HttpTracingCustomizer;
 import brave.sampler.SamplerFunction;
@@ -121,47 +116,6 @@
 	}
 
 	@Bean
-<<<<<<< HEAD
-	@ConditionalOnMissingBean
-	HttpClientParser httpClientParser(ErrorParser errorParser) {
-		return new HttpClientParser() {
-			@Override
-			protected ErrorParser errorParser() {
-				return errorParser;
-			}
-		};
-	}
-
-	@Bean
-	@ConditionalOnMissingBean
-	HttpServerParser defaultHttpServerParser() {
-		return new HttpServerParser();
-=======
-	@ConditionalOnMissingBean(name = HttpClientRequestParser.NAME)
-	@ConditionalOnProperty(name = "spring.sleuth.http.legacy.enabled",
-			havingValue = "true")
-	HttpRequestParser sleuthHttpClientRequestParser(TraceKeys traceKeys) {
-		return new SleuthHttpClientParser(traceKeys);
-	}
-
-	@Bean
-	@ConditionalOnMissingBean(name = HttpServerRequestParser.NAME)
-	@ConditionalOnProperty(name = "spring.sleuth.http.legacy.enabled",
-			havingValue = "true")
-	HttpRequestParser sleuthHttpServerRequestParser(TraceKeys traceKeys) {
-		return new SleuthHttpServerParser(traceKeys);
-	}
-
-	@Bean
-	@ConditionalOnMissingBean(name = HttpServerResponseParser.NAME)
-	@ConditionalOnProperty(name = "spring.sleuth.http.legacy.enabled",
-			havingValue = "true")
-	HttpResponseParser sleuthHttpServerResponseParser(TraceKeys traceKeys) {
-		return new SleuthHttpServerParser(traceKeys);
->>>>>>> 2024e289
-	}
-
-	@Bean
 	@ConditionalOnMissingBean(name = HttpClientSampler.NAME)
 	SamplerFunction<HttpRequest> sleuthHttpClientSampler(
 			SleuthWebProperties sleuthWebProperties) {
