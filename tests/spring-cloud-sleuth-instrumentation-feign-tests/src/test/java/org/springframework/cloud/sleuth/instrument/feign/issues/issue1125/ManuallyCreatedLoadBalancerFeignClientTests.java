--- conflicted
+++ resolved
@@ -21,11 +21,7 @@
 import java.util.HashMap;
 import java.util.List;
 
-<<<<<<< HEAD
-import brave.Tracing;
 import brave.http.HttpRequest;
-=======
->>>>>>> 60820379
 import brave.sampler.Sampler;
 import brave.sampler.SamplerFunction;
 import feign.Client;
@@ -66,17 +62,10 @@
 	@Autowired
 	ArrayListSpanReporter reporter;
 
-<<<<<<< HEAD
 	@Autowired
 	MyBlockingClient myClient;
 
-	@Autowired
-	Tracing tracer;
-
 	@BeforeEach
-=======
-	@Before
->>>>>>> 60820379
 	public void open() {
 		this.reporter.clear();
 	}
